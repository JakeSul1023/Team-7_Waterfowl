# Install and load required packages
# Define the list of required packages

# Load libraries
library(sp)
library(terra)
library(sf)
library(caret)
library(fields)
library(rnaturalearth)
library(ggplot2)

# Step 1: Load Dataset
# Assuming the dataset is already in your environment
<<<<<<< HEAD
# Load the original dataset (if necessary)
waterfowl_data <- read.csv("C:/Users/atomi/Documents/GitHub/Team-7_Waterfowl/R_Code/Mallard Connectivity_Recent_Data.csv")

# Reduce the dataset to the first 100 rows for testing
waterfowl_data <- head(waterfowl_data, 100)


=======
waterfowl_data <- Mallard_Connectivity_Recent_Data
>>>>>>> eb10e88f

# Step 2: Inspect Dataset Structure
str(waterfowl_data)
head(waterfowl_data)

# Ensure required columns are present
if (!all(c("location.long", "location.lat", "event.id") %in% colnames(waterfowl_data))) {
  stop("Dataset must contain 'location-long', 'location-lat', and 'event-id' columns!")
}

# Step 3: Create Spatial Data
sp_data <- st_as_sf(
  waterfowl_data,
  coords = c("location.long", "location.lat"),
  crs = 4326  # WGS84 CRS
)

# Step 4: Create Raster from Observed Data
r <- rast(ext(sp_data), resolution = 0.1)  # Adjust resolution as needed
observed_raster <- rasterize(
  sp_data,
  r,
  field = "event.id",
  fun = mean
)

# Step 5: Prepare Data for Prediction
# Normalize observed data
waterfowl_data$event_id_normalized <- scale(waterfowl_data$`event.id`, center = TRUE, scale = TRUE)

# Step 6: Train Predictive Model
set.seed(123)
model <- train(
  event_id_normalized ~ `location.long` + `location.lat`,
  data = waterfowl_data,
  method = "rf"
)

# Step 7: Predict Future Locations
predicted_data <- predict(model, newdata = waterfowl_data)
sp_data$predicted <- predicted_data

# Create Predicted Raster
predicted_raster <- rasterize(
  sp_data,
  r,
  field = "predicted",
  fun = mean
)

# Step 8: Overlay Current vs. Predicted Data
overlay_raster <- stack(observed_raster, predicted_raster)

# Step 9: Visualization
# Plot Current vs Predicted
par(mfrow = c(1, 1))
plot(overlay_raster, main = "Observed (Red) vs Predicted (Blue)", col = c("red", "blue"))

# Step 10: Advanced Visualization with ggplot2
observed_df <- as.data.frame(observed_raster, xy = TRUE)
predicted_df <- as.data.frame(predicted_raster, xy = TRUE)

ggplot() +
  geom_tile(data = observed_df, aes(x = x, y = y, fill = layer), alpha = 0.7) +
  geom_tile(data = predicted_df, aes(x = x, y = y, fill = layer), alpha = 0.5) +
  scale_fill_gradientn(colors = terrain.colors(10)) +
  labs(title = "Overlay of Observed vs Predicted Waterfowl Distribution", fill = "Density") +
  theme_minimal()

# Save Final Output as GeoTIFF
writeRaster(observed_raster, "observed_raster.tif", format = "GTiff", overwrite = TRUE)
writeRaster(predicted_raster, "predicted_raster.tif", format = "GTiff", overwrite = TRUE)
<|MERGE_RESOLUTION|>--- conflicted
+++ resolved
@@ -12,17 +12,7 @@
 
 # Step 1: Load Dataset
 # Assuming the dataset is already in your environment
-<<<<<<< HEAD
-# Load the original dataset (if necessary)
-waterfowl_data <- read.csv("C:/Users/atomi/Documents/GitHub/Team-7_Waterfowl/R_Code/Mallard Connectivity_Recent_Data.csv")
-
-# Reduce the dataset to the first 100 rows for testing
-waterfowl_data <- head(waterfowl_data, 100)
-
-
-=======
 waterfowl_data <- Mallard_Connectivity_Recent_Data
->>>>>>> eb10e88f
 
 # Step 2: Inspect Dataset Structure
 str(waterfowl_data)
